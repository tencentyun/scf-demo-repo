--- conflicted
+++ resolved
@@ -48,11 +48,7 @@
         "API GW",
         "Custom Html" // 标签统一为英文，可编写多个，建议使用runtime、触发器、场景等关键字，用户可以通过该关键字搜索。前台需要展示，请认真填写，不支持中文
       ],
-<<<<<<< HEAD
       "version": "1.0.0" //版本号，通过版本号标识 demo 升级情况，未修改版本号会导致 demo 不更新至页面
-=======
-      "version": "1.1" //版本号，通过版本号标识 demo 升级情况，未修改版本号会导致 demo 不更新至页面
->>>>>>> 6d9a5808
     },
     "functions": {
       "name": "API_GW_Html_Demo", // 函数名称，只支持英文
